# [unreleased]

<<<<<<< HEAD
Breaking changes:

* Remove `RedactedStrippedStateEvent`
  * It was not used anywhere since stripped state events are never actually redacted.
* Use `Box<RawJsonValue>` instead of `JsonValue` for PDU `content` field
* Require `room::message::MessageType` to always contain a body
  * The `new` constructor now also has a body parameter

Improvements:

* Add `room::message::MessageType::body` accessor method
=======
# 0.24.6

Improvements:

>>>>>>> d07cacb6
* Add (unstable) support for [MSC3083](https://github.com/matrix-org/matrix-doc/blob/main/proposals/3083-restricted-rooms.md)

# 0.24.5

Improvements:

* Add `From` implementations for event and event content enums
* It's now an error for a `room::message::Relation` to be `Replaces` without
  there being `new_content`
  * Previously, this used to set the relation to `None`
* Unsupported relations are now deserialized to `relates_to: Some(_)` instead of
  `None`
  * It's not possible to inspect the inner value though

# 0.24.4

Improvements:

* Add a workaround for synapse putting `prev_content` in unsigned (only active
  if the `compat` feature is enabled)

# 0.24.3

Improvements:

* Add unstable support for `m.secret.request` and `m.secret.send` events

# 0.24.2

Improvements:

* Add missing constructor and `From` implementation for
  `EncryptedToDeviceEventContent`

# 0.24.1

Breaking changes:

* `room::name::NameEventContent` now uses a custom `RoomNameBox` type for its
  `name` field and makes it public, in response the constructor and `name`
  accessor had their types updated too
* Replace `InvalidEvent` by a more specific `FromStringError` for room name
  validation
* Remove unused `FromStrError`
* Remove deprecated method `room::name::NameEventContent::name`
* Make `encrypted::EncryptedToDeviceEventContent` its own type instead of a type
  alias for `EncryptedEventContent`
  * It doesn't have the `relates_to` field `EncryptedEventContent` has
* Upgrade dependencies

Improvements:

* Add the `StaticEventContent` trait for abstracting over event content struct
  types (with a type known at compile-time)

# 0.24.0

Yanked, was released too early missing another important breaking change.

# 0.23.3

Improvements:

* Add unstable blurhash field to member event content struct
* Add constructors for the unstable spaces parent and child event content types

Bug fixes:

* Remove `new_content` from the plain-text part of `m.encrypted` events
  * It is supposed to go into the encrypted payload, but we expected it in the
    plain-text part before.
  * This is technically a breaking change but since that can only be observed
    behind an unstable feature and this change doesn't break matrix-sdk, it's
    made in a point release.

# 0.23.2

Bug fixes:

* Fix reaction event (de)serialization (was broken in 0.23.0)

# 0.23.1

Improvements:

* Allow the macros exported by ruma-events to be used by crates that depend on matrix-sdk, but not
  (directly) on ruma or ruma-events

# 0.23.0

Breaking changes:

* Rename `key::verification::AcceptMethod::{MSasV1 => SasV1}`
* As above, drop `M` prefix from `key::verification::VerificationMethod` variants
  * Additionally, fix the name of the QR code one (`QrScanShowV1` to `QrCodeScanV1`)
* Remove `room::power_level::NotificationPowerLevels`, now found in `ruma_common::power_levels`
  (or `ruma::power_levels`)
* Remove `Custom` variant from event enums. If you were using this, please get in touch.
* Remove `Custom` variant from `key::verification::accept::AcceptMethod` and
  `key::verification::start::StartMethod`.
* Rename `relation` field in some events to `relates_to`
* All events that support relations now have their own `Relation` types (the `room::relationships`
  module has been removed)
  * The `room::encryption` relation type can represent any kind of relation and has `From`
    implementations so any other relation can be converted to it

Improvements:

* Add types for decrypted `m.room.encryption` event payloads (`DecryptedOlmV1Event`,
  `DecryptedMegolmV1Event`)
  * Currently, these don't have corresponding enums (and they might never get ones), instead to
    represent a decrypted event payload with an unknown event type use `AnyMessageEventContent` for
    the generic parameter

# 0.22.2

Improvements:

* Add unstable support for `m.space.child` and `m.space.parent` events

# 0.22.1

Bug fixes:

* Fix serialized format of `DummyEventContent`

# 0.22.0

Breaking changes:

* Change the structure of `StartEventContent` so that we can access transaction
  ids without the need to understand the concrete method.
* Change `get_message_events` limit field type from `Option<UInt>` to `UInt`
* Add `alt_aliases` to `CanonicalAliasEventContent`
* Replace `format` and `formatted_body` fields in `TextMessagEventContent`,
  `NoticeMessageEventContent` and `EmoteMessageEventContent` with `formatted: FormattedBody`
* Rename `override_rules` in `push_rules::Ruleset` to `override_`
* Change `push_rules::PushCondition` variants from newtype variants with separate inner types to
  struct variants
  * This change removes the types `EventMatchCondition`, `RoomMemberCountCondition` and
    `SenderNotificationPermissionCondition`
* Add PDU types: `pdu::{Pdu, PduStub}`
* `presence::PresenceState` has been moved. Import it from `ruma` or `ruma-common`.
* `EventJson` has been moved and renamed. Import it from `ruma` or `ruma-common`.
* The `in_reply_to` field of `room::message::RelatesTo` is now optional
* Use `ruma_identifiers::{ServerName, ServerKeyId}` in `signatures` fields of
  `pdu::RoomV1Pdu, RoomV1PduStub, RoomV3Pdu, RoomV3PduStub}` and
  `room::member::SignedContent`.
* Remove the `EventType::Custom` variant. You can still check for custom event types by going
  through `.as_str()`. This ensures that new event types doesn't break existing code.
* Remove the implementations of `From<EventType>` and `From<key::verification::cancel::CancelCode>`
  for `String`. Use the `Display` or `ToString` implementations for those types instead.
* Remove `PduStub`, `RoomV1PduStub` and `RoomV3PduStub` types
* Use `ruma_identifiers::MxcUri` instead of `String` for `avatar_url`, `thumbnail_url` or `url`
  fields in the following types:
  ```rust
  presence::PresenceEventContent,
  room::{
      avatar::{AvatarEventContent, ImageInfo},
      member::MemberEventContent,
      message::{
        AudioMessageEventContent, FileMessageEventContent, ImageMessageEventContent,
        VideoMessageEventContent
      }
      EncryptedFile, ImageInfo,
  },
  sticker::StickerEventContent
  ```
* Add `tag::TagName` type and use it for `tag::Tags`
* Move `FullyRead` from `EphemeralRoom` enum to `RoomAccountData` enum
* Split `Basic` enum into `GlobalAccountData` and `RoomAccountData` enums
  * Remove `DummyEvent`, `DummyEventContent`, `RoomKeyEvent`, `RoomKeyEventContent`
* Remove `BasicEventContent` trait and derive
* Make most of the types in this crate non-exhaustive

Improvements:

* Add `room::MessageFormat` and `room::FormattedBody`
* Skip serialization of optional values on `room::encryption::EncryptionEventContent`
* Rename `TextMessageEventContent::new_plain` to `plain` (the old name is still available, but
  deprecated)
* Add more constructors for types in `room::message`:
  * `TextMessageEventContent::html`
  * `NoticeMessageEventContent::plain`
  * `NoticeMessageEventContent::html`
  * `MessageEventContent::text_plain`
  * `MessageEventContent::text_html`
  * `MessageEventContent::notice_plain`
  * `MessageEventContent::notice_html`
* Add policy rule entities:
  * `policy::rule::room`
  * `policy::rule::server`
  * `policy::rule::user`
* Add policy rule recommendation:
  * `Recommendation::Ban`

# 0.21.3

Bug fixes:

* Fix `m.room.message` event serialization

Improvements:

* Skip serialization of `federate` field in `room::create::CreateEventContent`
  if it is `true` (the default value)
* `room::power_levels::PowerLevelsEventContent` now implements `Default`

# 0.21.2

Improvements:

* Update dependencies

# 0.21.1

Improvements:

* Add `EventJson::into_json`

# 0.21.0

Breaking changes:

* Replace `EventResult` with a new construct, `EventJson`
  * Instead of only capturing the json value if deserialization failed, we now
    now always capture it. To improve deserialization performance at the same
    time, we no longer use `serde_json::Value` internally and instead
    deserialize events as `Box<serde_json::value::RawValue>`. `EventJson` is
    simply a wrapper around that owned value type that additionally holds a
    generic argument: the type as which clients will usually want to deserialize
    the raw value.
* Add `struct UnsignedData` and update all `unsigned` fields types from
  `BTreeMap<String, Value>` to this new type.
  * To access any additional fields of the `unsigned` property of an event,
    deserialize the `EventJson` to another type that captures the field(s) you
    are interested in.
* Add fields `format` and `formatted_body` to `room::message::NoticeMessageEventContent`
* Remove `room::message::MessageType`
* Remove useless `algorithm` fields from encrypted event content structs
* Remove `PartialEq` implementations for most types
  * Since we're now using `serde_json::value::RawValue`, deriving no longer works
* Update the representation of `push_rules::Tweak`
* Raise minimum supported Rust version to 1.40.0

# 0.20.0

Improvements:

* Update ruma-identifiers to 0.16.0

# 0.19.0

Breaking changes:

* Update ruma-identifiers to 0.15.1
* Change timestamps, including `origin_server_rs` from `UInt` to `SystemTime`
* Change all usages of `HashMap` to `BTreeMap`
  * To support this, `EventType` now implements `PartialOrd` and `Ord`

# 0.18.0

Breaking changes:

* Update unsigned field's type from `Option<Value>` to `Map<String, Value>`

Improvements:

* Add a convenience constructor to create a plain-text `TextMessageEventContent`
* Add `m.dummy` events to the to-device event collection

# 0.17.0

Breaking changes:

* `collections::only` no longer exports a `raw` submodule. It was never meant ot be exported in the first place.
* Renamed `stripped::{StrippedState => AnyStrippedStateEvent, StrippedStateContent => StrippedStateEvent}`

Improvements:

* Added `to_device` module with to-device variants of events (as found in the `to_device` section of a sync response)
* Added a helper method for computing the membership change from a `MemberEvent`

Bug fixes:

* Fixed missing `m.` in `m.relates_to` field of room messages
* Fixed (de)serialization of encrypted events using `m.olm.v1.curve25519-aes-sha2`

# 0.16.0

Breaking changes:

* `TryFromRaw::try_from_raw`'s signature has been simplified. The previous signature was a relict that was no longer sensible.
* All remaining non-optional `room_id` event fields (not event content fields) have been made optional

Improvements:

* `NameEvent`s are now validated properly and will be rejected if the `name` field is longer than 255 bytes.

# 0.15.1

Bug fixes:

* Deserialization of custom events as part of the types from `ruma_events::collections::{all, only}` was implemented (this was missing after the big fallible deserializion rewrite in 0.15.0)

# 0.15.0

Improvements:

* `ruma-events` now exports a new type, `EventResult`
  * For any event or event content type `T` inside a larger type that should support deserialization you can use `EventResult<T>` instead
  * Conceptually, it is the same as `Result<T, InvalidEvent>`
  * `InvalidEvent` can represent either a deserialization error (the event's structure did not match) or a validation error (some additional constraints defined in the matrix spec were violated)
    * It also contains the original value that was attempted to be deserialized into `T` in `serde_json::Value` form

Breaking changes:

* The `FromStr` implementations for event types were removed (they were the previous implementation of fallible deserialization, but were never integrated in ruma-client-api because they didn't interoperate well with serde derives)

# 0.14.0

Breaking changes:

* Updated to ruma-identifiers 0.14.0.

Improvements:

* ruma-events is now checked against the RustSec advisory database.

# 0.13.0

Breaking changes:

* Events and their content types no longer implement `Deserialize` and instead implement `FromStr` and `TryFrom<&str>`, which take a `&str` of JSON data and return a new `InvalidEvent` type on error.
* Integers are now represented using the `Int` and `UInt` types from the `js_int` crate to ensure they are within the JavaScript-interoperable range mandated by the Matrix specification.
* Some event types have new fields or new default values for previous fields to bring them up to date with version r0.5.0 of the client-server specification.
* Some event types no longer have public fields and instead use a constructor function to perform validations not represented by the type system.
* All enums now include a "nonexhaustive" variant to prevent exhaustive pattern matching. This will change to use the `#[nonexhaustive]` attribute when it is stabilized.
* `ParseError` has been renamed `FromStrError`.

New features:

* This release brings ruma-events completely up to date with version r0.5.0 of the client-server specification. All previously supported events have been updated as necessary and the following events have newly added support:
    * m.dummy
    * m.forwarded_room_key
    * m.fully_read
    * m.ignored_user_list
    * m.key.verification.accept
    * m.key.verification.cancel
    * m.key.verification.key
    * m.key.verification.mac
    * m.key.verification.request
    * m.key.verification.start
    * m.push_rules
    * m.key.encrypted
    * m.key.encryption
    * m.key.server_acl
    * m.key.tombstone
    * m.room_key
    * m.room_key_request
    * m.sticker

Improvements:

* Improved documentation for the crate and for many types.
* Added many new tests.
* rustfmt and clippy are now used to ensure consistent formatting and improved code quality.

# 0.12.0

Improvements:

* ruma-events now runs on stable Rust, requiring version 1.34 or higher.

Bug fixes:

* `CanonicalAliasEvent` and `NameEvent` now allow content being absent, null, or empty, as per the spec.

# 0.11.1

Breaking changes:

* `RoomId` is now optional in certain places where it may be absent, notably the responses of the `/sync` API endpoint.
* A `sender` field has been added to the `StrippedStateContent` type.

Improvements:

* Depend on serde's derive feature rather than serde_derive directly for simplified imports.
* Update to Rust 2018 idioms.

# 0.11.0

Breaking changes:

* The presence event has been modified to match the latest version of the spec. The spec was corrected to match the behavior of the Synapse homeserver.

Improvements:

* Dependencies have been updated to the latest versions.

# 0.10.0

Breaking changes:

* The `EventType`, and collections enums have new variants to support new events.
* The `extra_content` method has been removed from the Event trait.
* The `user_id` method from the `RoomEvent` trait has been renamed `sender` to match the specification.
* The `origin_server_ts` value is now required for room events and is supported via a new `origin_server_ts` method on the `RoomEvent` trait.
* `MemberEventContent` has a new `is_direct` field.
* `FileMessageEventContent` has a new `filename` field.
* File and thumbnail info have been moved from several message types to dedicated `FileInfo`, `ImageInfo`, and `ThumbnailInfo` types.
* `LocationMessageEventContent` has a new info field.
* `PresenceEventContent`'s `currently_active` field has changed from `bool` to `Option`.
* `TypingEventContent` contains a vector of `UserId`s instead of `EventId`s.
* Height and width fields named `h` and `w` in the spec now use the full names `height` and `width` for their struct field names, but continue to serialize to the single-letter names.

New features:

* ruma-events now supports all events according to r0.3.0 of the Matrix client-server specification.
* Added new event: `m.room.pinned_events`.
* Added new event: `m.direct`.

Bug fixes:

* Several places where struct fields used the wrong key when serialized to JSON have been corrected.
* Fixed grammar issues in documentation.

# 0.9.0

Improvements:

* Added default values for various power level attributes.
* Removed Serde trait bounds on `StrippedStateContent`'s generic parameter.
* Updated to version 0.4 of ruma-signatures.

# 0.8.0

Breaking changes

* Updated serde to the 1.0 series.

# 0.7.0

Bug fixes:

* Make the `federate` field optional when creating a room.

# 0.6.0

Breaking changes:

* Updated ruma-identifiers to the 0.9 series.


# 0.5.0

Breaking changes:

* Updated ruma-identifiers to the 0.8 series.

# 0.4.1

Improvements:

* Relaxed version constraints on dependent crates to allow updating to new patch level versions.

# 0.4.0

Breaking changes:

* Updated serde to the 0.9 series.

The public API remains the same.

# 0.3.0

Improvements:

* `ruma_events::presence::PresenceState` now implements `Display` and `FromStr`.

# 0.2.0

Improvements:

* Added missing "stripped" versions of some state events.
* All "stripped" versions of state events are now serializable.


# 0.1.0

Initial release.<|MERGE_RESOLUTION|>--- conflicted
+++ resolved
@@ -1,6 +1,5 @@
 # [unreleased]
 
-<<<<<<< HEAD
 Breaking changes:
 
 * Remove `RedactedStrippedStateEvent`
@@ -12,12 +11,11 @@
 Improvements:
 
 * Add `room::message::MessageType::body` accessor method
-=======
+
 # 0.24.6
 
 Improvements:
 
->>>>>>> d07cacb6
 * Add (unstable) support for [MSC3083](https://github.com/matrix-org/matrix-doc/blob/main/proposals/3083-restricted-rooms.md)
 
 # 0.24.5
